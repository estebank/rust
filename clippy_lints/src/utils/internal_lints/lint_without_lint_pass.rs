use clippy_utils::diagnostics::{span_lint, span_lint_and_help};
use clippy_utils::macros::root_macro_call_first_node;
use clippy_utils::{is_lint_allowed, match_def_path, paths};
use rustc_ast::ast::LitKind;
use rustc_data_structures::fx::{FxHashMap, FxHashSet};
use rustc_hir::def::{DefKind, Res};
use rustc_hir::hir_id::CRATE_HIR_ID;
use rustc_hir::intravisit::Visitor;
use rustc_hir::{ExprKind, HirId, Item, MutTy, Mutability, Path, TyKind};
use rustc_lint::{LateContext, LateLintPass};
use rustc_middle::hir::nested_filter;
use rustc_session::impl_lint_pass;
use rustc_span::source_map::Spanned;
use rustc_span::symbol::Symbol;
use rustc_span::{sym, Span};
use {rustc_ast as ast, rustc_hir as hir};

declare_clippy_lint! {
    /// ### What it does
    /// Ensures every lint is associated to a `LintPass`.
    ///
    /// ### Why is this bad?
    /// The compiler only knows lints via a `LintPass`. Without
    /// putting a lint to a `LintPass::get_lints()`'s return, the compiler will not
    /// know the name of the lint.
    ///
    /// ### Known problems
    /// Only checks for lints associated using the `declare_lint_pass!` and
    /// `impl_lint_pass!` macros.
    ///
    /// ### Example
    /// ```rust,ignore
    /// declare_lint! { pub LINT_1, ... }
    /// declare_lint! { pub LINT_2, ... }
    /// declare_lint! { pub FORGOTTEN_LINT, ... }
    /// // ...
    /// declare_lint_pass!(Pass => [LINT_1, LINT_2]);
    /// // missing FORGOTTEN_LINT
    /// ```
    pub LINT_WITHOUT_LINT_PASS,
    internal,
    "declaring a lint without associating it in a LintPass"
}

declare_clippy_lint! {
    /// ### What it does
    /// Checks for cases of an auto-generated lint without an updated description,
    /// i.e. `default lint description`.
    ///
    /// ### Why is this bad?
    /// Indicates that the lint is not finished.
    ///
    /// ### Example
    /// ```rust,ignore
    /// declare_lint! { pub COOL_LINT, nursery, "default lint description" }
    /// ```
    ///
    /// Use instead:
    /// ```rust,ignore
    /// declare_lint! { pub COOL_LINT, nursery, "a great new lint" }
    /// ```
    pub DEFAULT_LINT,
    internal,
    "found 'default lint description' in a lint declaration"
}

declare_clippy_lint! {
    /// ### What it does
    /// Checks for invalid `clippy::version` attributes.
    ///
    /// Valid values are:
    /// * "pre 1.29.0"
    /// * any valid semantic version
    pub INVALID_CLIPPY_VERSION_ATTRIBUTE,
    internal,
    "found an invalid `clippy::version` attribute"
}

declare_clippy_lint! {
    /// ### What it does
    /// Checks for declared clippy lints without the `clippy::version` attribute.
    ///
    pub MISSING_CLIPPY_VERSION_ATTRIBUTE,
    internal,
    "found clippy lint without `clippy::version` attribute"
}

#[derive(Clone, Debug, Default)]
pub struct LintWithoutLintPass {
    declared_lints: FxHashMap<Symbol, Span>,
    registered_lints: FxHashSet<Symbol>,
}

<<<<<<< HEAD
impl_lint_pass!(LintWithoutLintPass => [DEFAULT_LINT, LINT_WITHOUT_LINT_PASS, INVALID_CLIPPY_VERSION_ATTRIBUTE, MISSING_CLIPPY_VERSION_ATTRIBUTE]);
=======
impl_lint_pass!(LintWithoutLintPass => [
    DEFAULT_LINT,
    LINT_WITHOUT_LINT_PASS,
    INVALID_CLIPPY_VERSION_ATTRIBUTE,
    MISSING_CLIPPY_VERSION_ATTRIBUTE,
]);
>>>>>>> 30e0b699

impl<'tcx> LateLintPass<'tcx> for LintWithoutLintPass {
    fn check_item(&mut self, cx: &LateContext<'tcx>, item: &'tcx Item<'_>) {
        if is_lint_allowed(cx, DEFAULT_LINT, item.hir_id()) {
            return;
        }

        if let hir::ItemKind::Static(ty, Mutability::Not, body_id) = item.kind {
            if is_lint_ref_type(cx, ty) {
                check_invalid_clippy_version_attribute(cx, item);

                let expr = &cx.tcx.hir().body(body_id).value;
                let fields = if let ExprKind::AddrOf(_, _, inner_exp) = expr.kind
                    && let ExprKind::Struct(_, struct_fields, _) = inner_exp.kind
                {
                    struct_fields
                } else {
                    return;
                };

                let field = fields
                    .iter()
                    .find(|f| f.ident.as_str() == "desc")
                    .expect("lints must have a description field");

                if let ExprKind::Lit(Spanned {
                    node: LitKind::Str(ref sym, _),
                    ..
                }) = field.expr.kind
                {
                    let sym_str = sym.as_str();
                    if sym_str == "default lint description" {
                        span_lint(
                            cx,
                            DEFAULT_LINT,
                            item.span,
                            format!("the lint `{}` has the default lint description", item.ident.name),
                        );
                    }
                    self.declared_lints.insert(item.ident.name, item.span);
                }
            }
        } else if let Some(macro_call) = root_macro_call_first_node(cx, item) {
            if !matches!(
                cx.tcx.item_name(macro_call.def_id).as_str(),
                "impl_lint_pass" | "declare_lint_pass"
            ) {
                return;
            }
            if let hir::ItemKind::Impl(hir::Impl {
                of_trait: None,
                items: impl_item_refs,
                ..
            }) = item.kind
            {
                let mut collector = LintCollector {
                    output: &mut self.registered_lints,
                    cx,
                };
                let body = cx.tcx.hir().body_owned_by(
                    impl_item_refs
                        .iter()
                        .find(|iiref| iiref.ident.as_str() == "get_lints")
                        .expect("LintPass needs to implement get_lints")
                        .id
                        .owner_id
                        .def_id,
                );
                collector.visit_expr(body.value);
            }
        }
    }

    fn check_crate_post(&mut self, cx: &LateContext<'tcx>) {
        if is_lint_allowed(cx, LINT_WITHOUT_LINT_PASS, CRATE_HIR_ID) {
            return;
        }

        for (lint_name, &lint_span) in &self.declared_lints {
            // When using the `declare_tool_lint!` macro, the original `lint_span`'s
            // file points to "<rustc macros>".
            // `compiletest-rs` thinks that's an error in a different file and
            // just ignores it. This causes the test in compile-fail/lint_pass
            // not able to capture the error.
            // Therefore, we need to climb the macro expansion tree and find the
            // actual span that invoked `declare_tool_lint!`:
            let lint_span = lint_span.ctxt().outer_expn_data().call_site;

            if !self.registered_lints.contains(lint_name) {
                span_lint(
                    cx,
                    LINT_WITHOUT_LINT_PASS,
                    lint_span,
                    format!("the lint `{lint_name}` is not added to any `LintPass`"),
                );
            }
        }
    }
}

pub(super) fn is_lint_ref_type(cx: &LateContext<'_>, ty: &hir::Ty<'_>) -> bool {
    if let TyKind::Ref(
        _,
        MutTy {
            ty: inner,
            mutbl: Mutability::Not,
        },
    ) = ty.kind
    {
        if let TyKind::Path(ref path) = inner.kind {
            if let Res::Def(DefKind::Struct, def_id) = cx.qpath_res(path, inner.hir_id) {
                return match_def_path(cx, def_id, &paths::LINT);
            }
        }
    }

    false
}

fn check_invalid_clippy_version_attribute(cx: &LateContext<'_>, item: &'_ Item<'_>) {
    if let Some(value) = extract_clippy_version_value(cx, item) {
        // The `sym!` macro doesn't work as it only expects a single token.
        // It's better to keep it this way and have a direct `Symbol::intern` call here.
        if value == Symbol::intern("pre 1.29.0") {
            return;
        }

        if rustc_attr::parse_version(value).is_none() {
            span_lint_and_help(
                cx,
                INVALID_CLIPPY_VERSION_ATTRIBUTE,
                item.span,
                "this item has an invalid `clippy::version` attribute",
                None,
                "please use a valid semantic version, see `doc/adding_lints.md`",
            );
        }
    } else {
        span_lint_and_help(
            cx,
            MISSING_CLIPPY_VERSION_ATTRIBUTE,
            item.span,
            "this lint is missing the `clippy::version` attribute or version value",
            None,
            "please use a `clippy::version` attribute, see `doc/adding_lints.md`",
        );
    }
}

/// This function extracts the version value of a `clippy::version` attribute if the given value has
/// one
pub(super) fn extract_clippy_version_value(cx: &LateContext<'_>, item: &'_ Item<'_>) -> Option<Symbol> {
    let attrs = cx.tcx.hir().attrs(item.hir_id());
    attrs.iter().find_map(|attr| {
        if let ast::AttrKind::Normal(ref attr_kind) = &attr.kind
            // Identify attribute
            && let [tool_name, attr_name] = &attr_kind.item.path.segments[..]
            && tool_name.ident.name == sym::clippy
            && attr_name.ident.name == sym::version
            && let Some(version) = attr.value_str()
        {
            Some(version)
        } else {
            None
        }
    })
}

struct LintCollector<'a, 'tcx> {
    output: &'a mut FxHashSet<Symbol>,
    cx: &'a LateContext<'tcx>,
}

impl<'a, 'tcx> Visitor<'tcx> for LintCollector<'a, 'tcx> {
    type NestedFilter = nested_filter::All;

    fn visit_path(&mut self, path: &Path<'_>, _: HirId) {
        if path.segments.len() == 1 {
            self.output.insert(path.segments[0].ident.name);
        }
    }

    fn nested_visit_map(&mut self) -> Self::Map {
        self.cx.tcx.hir()
    }
}<|MERGE_RESOLUTION|>--- conflicted
+++ resolved
@@ -91,16 +91,12 @@
     registered_lints: FxHashSet<Symbol>,
 }
 
-<<<<<<< HEAD
-impl_lint_pass!(LintWithoutLintPass => [DEFAULT_LINT, LINT_WITHOUT_LINT_PASS, INVALID_CLIPPY_VERSION_ATTRIBUTE, MISSING_CLIPPY_VERSION_ATTRIBUTE]);
-=======
 impl_lint_pass!(LintWithoutLintPass => [
     DEFAULT_LINT,
     LINT_WITHOUT_LINT_PASS,
     INVALID_CLIPPY_VERSION_ATTRIBUTE,
     MISSING_CLIPPY_VERSION_ATTRIBUTE,
 ]);
->>>>>>> 30e0b699
 
 impl<'tcx> LateLintPass<'tcx> for LintWithoutLintPass {
     fn check_item(&mut self, cx: &LateContext<'tcx>, item: &'tcx Item<'_>) {
