--- conflicted
+++ resolved
@@ -2197,12 +2197,7 @@
 pub(crate) struct UnexpectedCfgCargoMacroHelp {
     pub macro_kind: &'static str,
     pub macro_name: Symbol,
-<<<<<<< HEAD
-    // FIXME: Figure out a way to get the crate name
-    // crate_name: String,
-=======
     pub crate_name: Symbol,
->>>>>>> 6bc1fe1c
 }
 
 #[derive(LintDiagnostic)]
