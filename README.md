--- conflicted
+++ resolved
@@ -83,25 +83,6 @@
 ```
 
 #### Workspaces
-<<<<<<< HEAD
-
-All the usual workspace options should work with Clippy. For example the following command
-will run Clippy on the `example` crate:
-
-```terminal
-cargo clippy -p example
-```
-
-As with `cargo check`, this includes dependencies that are members of the workspace, like path dependencies.
-If you want to run Clippy **only** on the given crate, use the `--no-deps` option like this:
-
-```terminal
-cargo clippy -p example -- --no-deps 
-```
-
-### Running Clippy from the command line without installing it
-=======
->>>>>>> b1965283
 
 All the usual workspace options should work with Clippy. For example the following command
 will run Clippy on the `example` crate:
