--- conflicted
+++ resolved
@@ -40,8 +40,6 @@
     ) {
         println!("{}", x);
     }
-<<<<<<< HEAD
-=======
 
     if x == x && x = x && x == x {
         //~^ ERROR mismatched types
@@ -61,5 +59,4 @@
         //~| ERROR mismatched types
         println!("{}", x);
     }
->>>>>>> b1ab3b73
 }