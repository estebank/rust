// check-fail
// Tests error conditions for specifying diagnostics using #[derive(Diagnostic)]

// normalize-stderr-test "the following other types implement trait `IntoDiagnosticArg`:(?:.*\n){0,9}\s+and \d+ others" -> "normalized in stderr"
// normalize-stderr-test "diagnostic_builder\.rs:[0-9]+:[0-9]+" -> "diagnostic_builder.rs:LL:CC"
// The proc_macro2 crate handles spans differently when on beta/stable release rather than nightly,
// changing the output of this test. Since Diagnostic is strictly internal to the compiler
// the test is just ignored on stable and beta:
// ignore-beta
// ignore-stable

#![feature(rustc_private)]
#![crate_type = "lib"]

extern crate rustc_span;
use rustc_span::symbol::Ident;
use rustc_span::Span;

extern crate rustc_macros;
use rustc_macros::{Diagnostic, LintDiagnostic, Subdiagnostic};

extern crate rustc_middle;
use rustc_middle::ty::Ty;

extern crate rustc_errors;
use rustc_errors::{Applicability, MultiSpan};

extern crate rustc_session;

#[derive(Diagnostic)]
#[diag(typeck::ambiguous_lifetime_bound, code = "E0123")]
struct Hello {}

#[derive(Diagnostic)]
#[diag(typeck::ambiguous_lifetime_bound, code = "E0123")]
struct HelloWarn {}

#[derive(Diagnostic)]
#[diag(typeck::ambiguous_lifetime_bound, code = "E0123")]
//~^ ERROR `#[derive(Diagnostic)]` can only be used on structs
enum DiagnosticOnEnum {
    Foo,
    Bar,
}

#[derive(Diagnostic)]
#[diag(typeck::ambiguous_lifetime_bound, code = "E0123")]
#[diag = "E0123"]
//~^ ERROR `#[diag = ...]` is not a valid attribute
struct WrongStructAttrStyle {}

#[derive(Diagnostic)]
#[nonsense(typeck::ambiguous_lifetime_bound, code = "E0123")]
//~^ ERROR `#[nonsense(...)]` is not a valid attribute
//~^^ ERROR diagnostic slug not specified
//~^^^ ERROR cannot find attribute `nonsense` in this scope
struct InvalidStructAttr {}

#[derive(Diagnostic)]
#[diag("E0123")]
//~^ ERROR `#[diag("...")]` is not a valid attribute
//~^^ ERROR diagnostic slug not specified
struct InvalidLitNestedAttr {}

#[derive(Diagnostic)]
#[diag(nonsense, code = "E0123")]
//~^ ERROR cannot find value `nonsense` in module `rustc_errors::fluent`
struct InvalidNestedStructAttr {}

#[derive(Diagnostic)]
#[diag(nonsense("foo"), code = "E0123", slug = "foo")]
//~^ ERROR `#[diag(nonsense(...))]` is not a valid attribute
//~^^ ERROR diagnostic slug not specified
struct InvalidNestedStructAttr1 {}

#[derive(Diagnostic)]
#[diag(nonsense = "...", code = "E0123", slug = "foo")]
//~^ ERROR `#[diag(nonsense = ...)]` is not a valid attribute
//~^^ ERROR diagnostic slug not specified
struct InvalidNestedStructAttr2 {}

#[derive(Diagnostic)]
#[diag(nonsense = 4, code = "E0123", slug = "foo")]
//~^ ERROR `#[diag(nonsense = ...)]` is not a valid attribute
//~^^ ERROR diagnostic slug not specified
struct InvalidNestedStructAttr3 {}

#[derive(Diagnostic)]
#[diag(typeck::ambiguous_lifetime_bound, code = "E0123", slug = "foo")]
//~^ ERROR `#[diag(slug = ...)]` is not a valid attribute
struct InvalidNestedStructAttr4 {}

#[derive(Diagnostic)]
#[diag(typeck::ambiguous_lifetime_bound, code = "E0123")]
struct WrongPlaceField {
    #[suggestion = "bar"]
    //~^ ERROR `#[suggestion = ...]` is not a valid attribute
    sp: Span,
}

#[derive(Diagnostic)]
#[diag(typeck::ambiguous_lifetime_bound, code = "E0123")]
#[diag(typeck::ambiguous_lifetime_bound, code = "E0456")]
//~^ ERROR specified multiple times
//~^^ ERROR specified multiple times
struct DiagSpecifiedTwice {}

#[derive(Diagnostic)]
#[diag(typeck::ambiguous_lifetime_bound, code = "E0456", code = "E0457")]
//~^ ERROR specified multiple times
struct CodeSpecifiedTwice {}

#[derive(Diagnostic)]
#[diag(typeck::ambiguous_lifetime_bound, typeck::ambiguous_lifetime_bound, code = "E0456")]
//~^ ERROR `#[diag(typeck::ambiguous_lifetime_bound)]` is not a valid attribute
struct SlugSpecifiedTwice {}

#[derive(Diagnostic)]
struct KindNotProvided {} //~ ERROR diagnostic slug not specified

#[derive(Diagnostic)]
#[diag(code = "E0456")]
//~^ ERROR diagnostic slug not specified
struct SlugNotProvided {}

#[derive(Diagnostic)]
#[diag(typeck::ambiguous_lifetime_bound)]
struct CodeNotProvided {}

#[derive(Diagnostic)]
#[diag(typeck::ambiguous_lifetime_bound, code = "E0123")]
struct MessageWrongType {
    #[primary_span]
    //~^ ERROR `#[primary_span]` attribute can only be applied to fields of type `Span` or `MultiSpan`
    foo: String,
}

#[derive(Diagnostic)]
#[diag(typeck::ambiguous_lifetime_bound, code = "E0123")]
struct InvalidPathFieldAttr {
    #[nonsense]
    //~^ ERROR `#[nonsense]` is not a valid attribute
    //~^^ ERROR cannot find attribute `nonsense` in this scope
    foo: String,
}

#[derive(Diagnostic)]
#[diag(typeck::ambiguous_lifetime_bound, code = "E0123")]
struct ErrorWithField {
    name: String,
    #[label(typeck::label)]
    span: Span,
}

#[derive(Diagnostic)]
#[diag(typeck::ambiguous_lifetime_bound, code = "E0123")]
struct ErrorWithMessageAppliedToField {
    #[label(typeck::label)]
    //~^ ERROR the `#[label(...)]` attribute can only be applied to fields of type `Span` or `MultiSpan`
    name: String,
}

#[derive(Diagnostic)]
#[diag(typeck::ambiguous_lifetime_bound, code = "E0123")]
struct ErrorWithNonexistentField {
    #[suggestion(typeck::suggestion, code = "{name}")]
    //~^ ERROR `name` doesn't refer to a field on this type
    suggestion: (Span, Applicability),
}

#[derive(Diagnostic)]
//~^ ERROR invalid format string: expected `'}'`
#[diag(typeck::ambiguous_lifetime_bound, code = "E0123")]
struct ErrorMissingClosingBrace {
    #[suggestion(typeck::suggestion, code = "{name")]
    suggestion: (Span, Applicability),
    name: String,
    val: usize,
}

#[derive(Diagnostic)]
//~^ ERROR invalid format string: unmatched `}`
#[diag(typeck::ambiguous_lifetime_bound, code = "E0123")]
struct ErrorMissingOpeningBrace {
    #[suggestion(typeck::suggestion, code = "name}")]
    suggestion: (Span, Applicability),
    name: String,
    val: usize,
}

#[derive(Diagnostic)]
#[diag(typeck::ambiguous_lifetime_bound, code = "E0123")]
struct LabelOnSpan {
    #[label(typeck::label)]
    sp: Span,
}

#[derive(Diagnostic)]
#[diag(typeck::ambiguous_lifetime_bound, code = "E0123")]
struct LabelOnNonSpan {
    #[label(typeck::label)]
    //~^ ERROR the `#[label(...)]` attribute can only be applied to fields of type `Span` or `MultiSpan`
    id: u32,
}

#[derive(Diagnostic)]
#[diag(typeck::ambiguous_lifetime_bound, code = "E0123")]
struct Suggest {
    #[suggestion(typeck::suggestion, code = "This is the suggested code")]
    #[suggestion_short(typeck::suggestion, code = "This is the suggested code")]
    #[suggestion_hidden(typeck::suggestion, code = "This is the suggested code")]
    #[suggestion_verbose(typeck::suggestion, code = "This is the suggested code")]
    suggestion: (Span, Applicability),
}

#[derive(Diagnostic)]
#[diag(typeck::ambiguous_lifetime_bound, code = "E0123")]
struct SuggestWithoutCode {
    #[suggestion(typeck::suggestion)]
    suggestion: (Span, Applicability),
}

#[derive(Diagnostic)]
#[diag(typeck::ambiguous_lifetime_bound, code = "E0123")]
struct SuggestWithBadKey {
    #[suggestion(nonsense = "bar")]
    //~^ ERROR `#[suggestion(nonsense = ...)]` is not a valid attribute
    suggestion: (Span, Applicability),
}

#[derive(Diagnostic)]
#[diag(typeck::ambiguous_lifetime_bound, code = "E0123")]
struct SuggestWithShorthandMsg {
    #[suggestion(msg = "bar")]
    //~^ ERROR `#[suggestion(msg = ...)]` is not a valid attribute
    suggestion: (Span, Applicability),
}

#[derive(Diagnostic)]
#[diag(typeck::ambiguous_lifetime_bound, code = "E0123")]
struct SuggestWithoutMsg {
    #[suggestion(code = "bar")]
    suggestion: (Span, Applicability),
}

#[derive(Diagnostic)]
#[diag(typeck::ambiguous_lifetime_bound, code = "E0123")]
struct SuggestWithTypesSwapped {
    #[suggestion(typeck::suggestion, code = "This is suggested code")]
    suggestion: (Applicability, Span),
}

#[derive(Diagnostic)]
#[diag(typeck::ambiguous_lifetime_bound, code = "E0123")]
struct SuggestWithWrongTypeApplicabilityOnly {
    #[suggestion(typeck::suggestion, code = "This is suggested code")]
    //~^ ERROR wrong field type for suggestion
    suggestion: Applicability,
}

#[derive(Diagnostic)]
#[diag(typeck::ambiguous_lifetime_bound, code = "E0123")]
struct SuggestWithSpanOnly {
    #[suggestion(typeck::suggestion, code = "This is suggested code")]
    suggestion: Span,
}

#[derive(Diagnostic)]
#[diag(typeck::ambiguous_lifetime_bound, code = "E0123")]
struct SuggestWithDuplicateSpanAndApplicability {
    #[suggestion(typeck::suggestion, code = "This is suggested code")]
    //~^ ERROR type of field annotated with `#[suggestion(...)]` contains more than one `Span`
    suggestion: (Span, Span, Applicability),
}

#[derive(Diagnostic)]
#[diag(typeck::ambiguous_lifetime_bound, code = "E0123")]
struct SuggestWithDuplicateApplicabilityAndSpan {
    #[suggestion(typeck::suggestion, code = "This is suggested code")]
    //~^ ERROR type of field annotated with `#[suggestion(...)]` contains more than one
    suggestion: (Applicability, Applicability, Span),
}

#[derive(Diagnostic)]
#[diag(typeck::ambiguous_lifetime_bound, code = "E0123")]
struct WrongKindOfAnnotation {
    #[label = "bar"]
    //~^ ERROR `#[label = ...]` is not a valid attribute
    z: Span,
}

#[derive(Diagnostic)]
#[diag(typeck::ambiguous_lifetime_bound, code = "E0123")]
struct OptionsInErrors {
    #[label(typeck::label)]
    label: Option<Span>,
    #[suggestion(typeck::suggestion)]
    opt_sugg: Option<(Span, Applicability)>,
}

#[derive(Diagnostic)]
#[diag(typeck::ambiguous_lifetime_bound, code = "E0456")]
struct MoveOutOfBorrowError<'tcx> {
    name: Ident,
    ty: Ty<'tcx>,
    #[primary_span]
    #[label(typeck::label)]
    span: Span,
    #[label(typeck::label)]
    other_span: Span,
    #[suggestion(typeck::suggestion, code = "{name}.clone()")]
    opt_sugg: Option<(Span, Applicability)>,
}

#[derive(Diagnostic)]
#[diag(typeck::ambiguous_lifetime_bound, code = "E0123")]
struct ErrorWithLifetime<'a> {
    #[label(typeck::label)]
    span: Span,
    name: &'a str,
}

#[derive(Diagnostic)]
#[diag(typeck::ambiguous_lifetime_bound, code = "E0123")]
struct ErrorWithDefaultLabelAttr<'a> {
    #[label]
    span: Span,
    name: &'a str,
}

#[derive(Diagnostic)]
//~^ ERROR the trait bound `Hello: IntoDiagnosticArg` is not satisfied
#[diag(typeck::ambiguous_lifetime_bound, code = "E0123")]
struct ArgFieldWithoutSkip {
    #[primary_span]
    span: Span,
    other: Hello,
}

#[derive(Diagnostic)]
#[diag(typeck::ambiguous_lifetime_bound, code = "E0123")]
struct ArgFieldWithSkip {
    #[primary_span]
    span: Span,
    // `Hello` does not implement `IntoDiagnosticArg` so this would result in an error if
    // not for `#[skip_arg]`.
    #[skip_arg]
    other: Hello,
}

#[derive(Diagnostic)]
#[diag(typeck::ambiguous_lifetime_bound, code = "E0123")]
struct ErrorWithSpannedNote {
    #[note]
    span: Span,
}

#[derive(Diagnostic)]
#[diag(typeck::ambiguous_lifetime_bound, code = "E0123")]
struct ErrorWithSpannedNoteCustom {
    #[note(typeck::note)]
    span: Span,
}

#[derive(Diagnostic)]
#[diag(typeck::ambiguous_lifetime_bound, code = "E0123")]
#[note]
struct ErrorWithNote {
    val: String,
}

#[derive(Diagnostic)]
#[diag(typeck::ambiguous_lifetime_bound, code = "E0123")]
#[note(typeck::note)]
struct ErrorWithNoteCustom {
    val: String,
}

#[derive(Diagnostic)]
#[diag(typeck::ambiguous_lifetime_bound, code = "E0123")]
struct ErrorWithSpannedHelp {
    #[help]
    span: Span,
}

#[derive(Diagnostic)]
#[diag(typeck::ambiguous_lifetime_bound, code = "E0123")]
struct ErrorWithSpannedHelpCustom {
    #[help(typeck::help)]
    span: Span,
}

#[derive(Diagnostic)]
#[diag(typeck::ambiguous_lifetime_bound, code = "E0123")]
#[help]
struct ErrorWithHelp {
    val: String,
}

#[derive(Diagnostic)]
#[diag(typeck::ambiguous_lifetime_bound, code = "E0123")]
#[help(typeck::help)]
struct ErrorWithHelpCustom {
    val: String,
}

#[derive(Diagnostic)]
#[help]
#[diag(typeck::ambiguous_lifetime_bound, code = "E0123")]
struct ErrorWithHelpWrongOrder {
    val: String,
}

#[derive(Diagnostic)]
#[help(typeck::help)]
#[diag(typeck::ambiguous_lifetime_bound, code = "E0123")]
struct ErrorWithHelpCustomWrongOrder {
    val: String,
}

#[derive(Diagnostic)]
#[note]
#[diag(typeck::ambiguous_lifetime_bound, code = "E0123")]
struct ErrorWithNoteWrongOrder {
    val: String,
}

#[derive(Diagnostic)]
#[note(typeck::note)]
#[diag(typeck::ambiguous_lifetime_bound, code = "E0123")]
struct ErrorWithNoteCustomWrongOrder {
    val: String,
}

#[derive(Diagnostic)]
#[diag(typeck::ambiguous_lifetime_bound, code = "E0123")]
struct ApplicabilityInBoth {
    #[suggestion(typeck::suggestion, code = "...", applicability = "maybe-incorrect")]
    //~^ ERROR applicability cannot be set in both the field and attribute
    suggestion: (Span, Applicability),
}

#[derive(Diagnostic)]
#[diag(typeck::ambiguous_lifetime_bound, code = "E0123")]
struct InvalidApplicability {
    #[suggestion(typeck::suggestion, code = "...", applicability = "batman")]
    //~^ ERROR invalid applicability
    suggestion: Span,
}

#[derive(Diagnostic)]
#[diag(typeck::ambiguous_lifetime_bound, code = "E0123")]
struct ValidApplicability {
    #[suggestion(typeck::suggestion, code = "...", applicability = "maybe-incorrect")]
    suggestion: Span,
}

#[derive(Diagnostic)]
#[diag(typeck::ambiguous_lifetime_bound, code = "E0123")]
struct NoApplicability {
    #[suggestion(typeck::suggestion, code = "...")]
    suggestion: Span,
}

#[derive(Subdiagnostic)]
#[note(parser::add_paren)]
struct Note;

#[derive(Diagnostic)]
#[diag(typeck::ambiguous_lifetime_bound)]
struct Subdiagnostic {
    #[subdiagnostic]
    note: Note,
}

#[derive(Diagnostic)]
#[diag(typeck::ambiguous_lifetime_bound, code = "E0123")]
struct VecField {
    #[primary_span]
    #[label]
    spans: Vec<Span>,
}

#[derive(Diagnostic)]
#[diag(typeck::ambiguous_lifetime_bound, code = "E0123")]
struct UnitField {
    #[primary_span]
    spans: Span,
    #[help]
    foo: (),
    #[help(typeck::help)]
    bar: (),
}

#[derive(Diagnostic)]
#[diag(typeck::ambiguous_lifetime_bound, code = "E0123")]
struct OptUnitField {
    #[primary_span]
    spans: Span,
    #[help]
    foo: Option<()>,
    #[help(typeck::help)]
    bar: Option<()>,
}

#[derive(Diagnostic)]
#[diag(typeck::ambiguous_lifetime_bound, code = "E0123")]
struct LabelWithTrailingPath {
    #[label(typeck::label, foo)]
    //~^ ERROR `#[label(...)]` is not a valid attribute
    span: Span,
}

#[derive(Diagnostic)]
#[diag(typeck::ambiguous_lifetime_bound, code = "E0123")]
struct LabelWithTrailingNameValue {
    #[label(typeck::label, foo = "...")]
    //~^ ERROR `#[label(...)]` is not a valid attribute
    span: Span,
}

#[derive(Diagnostic)]
#[diag(typeck::ambiguous_lifetime_bound, code = "E0123")]
struct LabelWithTrailingList {
    #[label(typeck::label, foo("..."))]
    //~^ ERROR `#[label(...)]` is not a valid attribute
    span: Span,
}

#[derive(LintDiagnostic)]
#[diag(typeck::ambiguous_lifetime_bound)]
struct LintsGood {
}

#[derive(LintDiagnostic)]
#[diag(typeck::ambiguous_lifetime_bound)]
struct PrimarySpanOnLint {
    #[primary_span]
    //~^ ERROR `#[primary_span]` is not a valid attribute
    span: Span,
}

#[derive(Diagnostic)]
#[diag(typeck::ambiguous_lifetime_bound, code = "E0123")]
struct ErrorWithMultiSpan {
    #[primary_span]
    span: MultiSpan,
}

#[derive(Diagnostic)]
#[diag(typeck::ambiguous_lifetime_bound, code = "E0123")]
#[warning]
struct ErrorWithWarn {
    val: String,
}

#[derive(Diagnostic)]
#[error(typeck::ambiguous_lifetime_bound, code = "E0123")]
//~^ ERROR `#[error(...)]` is not a valid attribute
//~| ERROR diagnostic slug not specified
//~| ERROR cannot find attribute `error` in this scope
struct ErrorAttribute {}

#[derive(Diagnostic)]
#[warn_(typeck::ambiguous_lifetime_bound, code = "E0123")]
//~^ ERROR `#[warn_(...)]` is not a valid attribute
//~| ERROR diagnostic slug not specified
//~| ERROR cannot find attribute `warn_` in this scope
struct WarnAttribute {}

#[derive(Diagnostic)]
#[lint(typeck::ambiguous_lifetime_bound, code = "E0123")]
//~^ ERROR `#[lint(...)]` is not a valid attribute
//~| ERROR diagnostic slug not specified
//~| ERROR cannot find attribute `lint` in this scope
struct LintAttributeOnSessionDiag {}

#[derive(LintDiagnostic)]
#[lint(typeck::ambiguous_lifetime_bound, code = "E0123")]
//~^ ERROR `#[lint(...)]` is not a valid attribute
//~| ERROR diagnostic slug not specified
//~| ERROR cannot find attribute `lint` in this scope
<<<<<<< HEAD
struct LintAttributeOnLintDiag {}
=======
struct LintAttributeOnLintDiag {}

#[derive(Diagnostic)]
#[diag(compiletest::example, code = "E0123")]
struct DuplicatedSuggestionCode {
    #[suggestion(compiletest::suggestion, code = "...", code = ",,,")]
    //~^ ERROR specified multiple times
    suggestion: Span,
}

#[derive(Diagnostic)]
#[diag(compiletest::example, code = "E0123")]
struct InvalidTypeInSuggestionTuple {
    #[suggestion(compiletest::suggestion, code = "...")]
    suggestion: (Span, usize),
    //~^ ERROR wrong types for suggestion
}

#[derive(Diagnostic)]
#[diag(compiletest::example, code = "E0123")]
struct MissingApplicabilityInSuggestionTuple {
    #[suggestion(compiletest::suggestion, code = "...")]
    suggestion: (Span,),
    //~^ ERROR wrong types for suggestion
}

#[derive(Diagnostic)]
#[diag(compiletest::example, code = "E0123")]
struct MissingCodeInSuggestion {
    #[suggestion(compiletest::suggestion)]
    //~^ ERROR suggestion without `code = "..."`
    suggestion: Span,
}

#[derive(Diagnostic)]
#[diag(compiletest::example, code = "E0123")]
#[multipart_suggestion(compiletest::suggestion)]
//~^ ERROR `#[multipart_suggestion(...)]` is not a valid attribute
//~| ERROR cannot find attribute `multipart_suggestion` in this scope
#[multipart_suggestion()]
//~^ ERROR `#[multipart_suggestion(...)]` is not a valid attribute
//~| ERROR cannot find attribute `multipart_suggestion` in this scope
struct MultipartSuggestion {
    #[multipart_suggestion(compiletest::suggestion)]
    //~^ ERROR `#[multipart_suggestion(...)]` is not a valid attribute
    //~| ERROR cannot find attribute `multipart_suggestion` in this scope
    suggestion: Span,
}

#[derive(Diagnostic)]
#[diag(compiletest::example, code = "E0123")]
#[suggestion(compiletest::suggestion, code = "...")]
//~^ ERROR `#[suggestion(...)]` is not a valid attribute
struct SuggestionOnStruct {
    #[primary_span]
    suggestion: Span,
}

#[derive(Diagnostic)]
#[diag(compiletest::example, code = "E0123")]
#[label]
//~^ ERROR `#[label]` is not a valid attribute
struct LabelOnStruct {
    #[primary_span]
    suggestion: Span,
}

#[derive(Diagnostic)]
enum ExampleEnum {
    #[diag(compiletest::example)]
    Foo {
        #[primary_span]
        sp: Span,
        #[note]
        note_sp: Span,
    },
    #[diag(compiletest::example)]
    Bar {
        #[primary_span]
        sp: Span,
    },
    #[diag(compiletest::example)]
    Baz,
}

#[derive(Diagnostic)]
#[diag(compiletest::example, code = "E0123")]
struct RawIdentDiagnosticArg {
    pub r#type: String,
}

#[derive(Diagnostic)]
#[diag(compiletest::example)]
struct SubdiagnosticBad {
    #[subdiagnostic(bad)]
//~^ ERROR `#[subdiagnostic(bad)]` is not a valid attribute
    note: Note,
}

#[derive(Diagnostic)]
#[diag(compiletest::example)]
struct SubdiagnosticBadStr {
    #[subdiagnostic = "bad"]
//~^ ERROR `#[subdiagnostic = ...]` is not a valid attribute
    note: Note,
}

#[derive(Diagnostic)]
#[diag(compiletest::example)]
struct SubdiagnosticBadTwice {
    #[subdiagnostic(bad, bad)]
//~^ ERROR `#[subdiagnostic(...)]` is not a valid attribute
    note: Note,
}

#[derive(Diagnostic)]
#[diag(compiletest::example)]
struct SubdiagnosticBadLitStr {
    #[subdiagnostic("bad")]
//~^ ERROR `#[subdiagnostic("...")]` is not a valid attribute
    note: Note,
}

#[derive(LintDiagnostic)]
#[diag(compiletest::example)]
struct SubdiagnosticEagerLint {
    #[subdiagnostic(eager)]
//~^ ERROR `#[subdiagnostic(...)]` is not a valid attribute
    note: Note,
}

#[derive(Diagnostic)]
#[diag(compiletest::example)]
struct SubdiagnosticEagerCorrect {
    #[subdiagnostic(eager)]
    note: Note,
}

// Check that formatting of `correct` in suggestion doesn't move the binding for that field, making
// the `set_arg` call a compile error; and that isn't worked around by moving the `set_arg` call
// after the `span_suggestion` call - which breaks eager translation.

#[derive(Subdiagnostic)]
#[suggestion_short(
    parser::use_instead,
    applicability = "machine-applicable",
    code = "{correct}"
)]
pub(crate) struct SubdiagnosticWithSuggestion {
    #[primary_span]
    span: Span,
    invalid: String,
    correct: String,
}

#[derive(Diagnostic)]
#[diag(compiletest::example)]
struct SubdiagnosticEagerSuggestion {
    #[subdiagnostic(eager)]
    sub: SubdiagnosticWithSuggestion,
}
>>>>>>> b1ab3b73
<|MERGE_RESOLUTION|>--- conflicted
+++ resolved
@@ -28,29 +28,31 @@
 extern crate rustc_session;
 
 #[derive(Diagnostic)]
-#[diag(typeck::ambiguous_lifetime_bound, code = "E0123")]
+#[diag(compiletest::example, code = "E0123")]
 struct Hello {}
 
 #[derive(Diagnostic)]
-#[diag(typeck::ambiguous_lifetime_bound, code = "E0123")]
+#[diag(compiletest::example, code = "E0123")]
 struct HelloWarn {}
 
 #[derive(Diagnostic)]
-#[diag(typeck::ambiguous_lifetime_bound, code = "E0123")]
-//~^ ERROR `#[derive(Diagnostic)]` can only be used on structs
+#[diag(compiletest::example, code = "E0123")]
+//~^ ERROR unsupported type attribute for diagnostic derive enum
 enum DiagnosticOnEnum {
     Foo,
+//~^ ERROR diagnostic slug not specified
     Bar,
-}
-
-#[derive(Diagnostic)]
-#[diag(typeck::ambiguous_lifetime_bound, code = "E0123")]
+//~^ ERROR diagnostic slug not specified
+}
+
+#[derive(Diagnostic)]
+#[diag(compiletest::example, code = "E0123")]
 #[diag = "E0123"]
 //~^ ERROR `#[diag = ...]` is not a valid attribute
 struct WrongStructAttrStyle {}
 
 #[derive(Diagnostic)]
-#[nonsense(typeck::ambiguous_lifetime_bound, code = "E0123")]
+#[nonsense(compiletest::example, code = "E0123")]
 //~^ ERROR `#[nonsense(...)]` is not a valid attribute
 //~^^ ERROR diagnostic slug not specified
 //~^^^ ERROR cannot find attribute `nonsense` in this scope
@@ -76,22 +78,24 @@
 #[derive(Diagnostic)]
 #[diag(nonsense = "...", code = "E0123", slug = "foo")]
 //~^ ERROR `#[diag(nonsense = ...)]` is not a valid attribute
-//~^^ ERROR diagnostic slug not specified
+//~| ERROR `#[diag(slug = ...)]` is not a valid attribute
+//~| ERROR diagnostic slug not specified
 struct InvalidNestedStructAttr2 {}
 
 #[derive(Diagnostic)]
 #[diag(nonsense = 4, code = "E0123", slug = "foo")]
 //~^ ERROR `#[diag(nonsense = ...)]` is not a valid attribute
-//~^^ ERROR diagnostic slug not specified
+//~| ERROR `#[diag(slug = ...)]` is not a valid attribute
+//~| ERROR diagnostic slug not specified
 struct InvalidNestedStructAttr3 {}
 
 #[derive(Diagnostic)]
-#[diag(typeck::ambiguous_lifetime_bound, code = "E0123", slug = "foo")]
+#[diag(compiletest::example, code = "E0123", slug = "foo")]
 //~^ ERROR `#[diag(slug = ...)]` is not a valid attribute
 struct InvalidNestedStructAttr4 {}
 
 #[derive(Diagnostic)]
-#[diag(typeck::ambiguous_lifetime_bound, code = "E0123")]
+#[diag(compiletest::example, code = "E0123")]
 struct WrongPlaceField {
     #[suggestion = "bar"]
     //~^ ERROR `#[suggestion = ...]` is not a valid attribute
@@ -99,20 +103,20 @@
 }
 
 #[derive(Diagnostic)]
-#[diag(typeck::ambiguous_lifetime_bound, code = "E0123")]
-#[diag(typeck::ambiguous_lifetime_bound, code = "E0456")]
+#[diag(compiletest::example, code = "E0123")]
+#[diag(compiletest::example, code = "E0456")]
 //~^ ERROR specified multiple times
 //~^^ ERROR specified multiple times
 struct DiagSpecifiedTwice {}
 
 #[derive(Diagnostic)]
-#[diag(typeck::ambiguous_lifetime_bound, code = "E0456", code = "E0457")]
+#[diag(compiletest::example, code = "E0456", code = "E0457")]
 //~^ ERROR specified multiple times
 struct CodeSpecifiedTwice {}
 
 #[derive(Diagnostic)]
-#[diag(typeck::ambiguous_lifetime_bound, typeck::ambiguous_lifetime_bound, code = "E0456")]
-//~^ ERROR `#[diag(typeck::ambiguous_lifetime_bound)]` is not a valid attribute
+#[diag(compiletest::example, compiletest::example, code = "E0456")]
+//~^ ERROR `#[diag(compiletest::example)]` is not a valid attribute
 struct SlugSpecifiedTwice {}
 
 #[derive(Diagnostic)]
@@ -124,11 +128,11 @@
 struct SlugNotProvided {}
 
 #[derive(Diagnostic)]
-#[diag(typeck::ambiguous_lifetime_bound)]
+#[diag(compiletest::example)]
 struct CodeNotProvided {}
 
 #[derive(Diagnostic)]
-#[diag(typeck::ambiguous_lifetime_bound, code = "E0123")]
+#[diag(compiletest::example, code = "E0123")]
 struct MessageWrongType {
     #[primary_span]
     //~^ ERROR `#[primary_span]` attribute can only be applied to fields of type `Span` or `MultiSpan`
@@ -136,7 +140,7 @@
 }
 
 #[derive(Diagnostic)]
-#[diag(typeck::ambiguous_lifetime_bound, code = "E0123")]
+#[diag(compiletest::example, code = "E0123")]
 struct InvalidPathFieldAttr {
     #[nonsense]
     //~^ ERROR `#[nonsense]` is not a valid attribute
@@ -145,34 +149,34 @@
 }
 
 #[derive(Diagnostic)]
-#[diag(typeck::ambiguous_lifetime_bound, code = "E0123")]
+#[diag(compiletest::example, code = "E0123")]
 struct ErrorWithField {
     name: String,
-    #[label(typeck::label)]
-    span: Span,
-}
-
-#[derive(Diagnostic)]
-#[diag(typeck::ambiguous_lifetime_bound, code = "E0123")]
+    #[label(compiletest::label)]
+    span: Span,
+}
+
+#[derive(Diagnostic)]
+#[diag(compiletest::example, code = "E0123")]
 struct ErrorWithMessageAppliedToField {
-    #[label(typeck::label)]
+    #[label(compiletest::label)]
     //~^ ERROR the `#[label(...)]` attribute can only be applied to fields of type `Span` or `MultiSpan`
     name: String,
 }
 
 #[derive(Diagnostic)]
-#[diag(typeck::ambiguous_lifetime_bound, code = "E0123")]
+#[diag(compiletest::example, code = "E0123")]
 struct ErrorWithNonexistentField {
-    #[suggestion(typeck::suggestion, code = "{name}")]
+    #[suggestion(compiletest::suggestion, code = "{name}")]
     //~^ ERROR `name` doesn't refer to a field on this type
     suggestion: (Span, Applicability),
 }
 
 #[derive(Diagnostic)]
 //~^ ERROR invalid format string: expected `'}'`
-#[diag(typeck::ambiguous_lifetime_bound, code = "E0123")]
+#[diag(compiletest::example, code = "E0123")]
 struct ErrorMissingClosingBrace {
-    #[suggestion(typeck::suggestion, code = "{name")]
+    #[suggestion(compiletest::suggestion, code = "{name")]
     suggestion: (Span, Applicability),
     name: String,
     val: usize,
@@ -180,109 +184,112 @@
 
 #[derive(Diagnostic)]
 //~^ ERROR invalid format string: unmatched `}`
-#[diag(typeck::ambiguous_lifetime_bound, code = "E0123")]
+#[diag(compiletest::example, code = "E0123")]
 struct ErrorMissingOpeningBrace {
-    #[suggestion(typeck::suggestion, code = "name}")]
+    #[suggestion(compiletest::suggestion, code = "name}")]
     suggestion: (Span, Applicability),
     name: String,
     val: usize,
 }
 
 #[derive(Diagnostic)]
-#[diag(typeck::ambiguous_lifetime_bound, code = "E0123")]
+#[diag(compiletest::example, code = "E0123")]
 struct LabelOnSpan {
-    #[label(typeck::label)]
+    #[label(compiletest::label)]
     sp: Span,
 }
 
 #[derive(Diagnostic)]
-#[diag(typeck::ambiguous_lifetime_bound, code = "E0123")]
+#[diag(compiletest::example, code = "E0123")]
 struct LabelOnNonSpan {
-    #[label(typeck::label)]
+    #[label(compiletest::label)]
     //~^ ERROR the `#[label(...)]` attribute can only be applied to fields of type `Span` or `MultiSpan`
     id: u32,
 }
 
 #[derive(Diagnostic)]
-#[diag(typeck::ambiguous_lifetime_bound, code = "E0123")]
+#[diag(compiletest::example, code = "E0123")]
 struct Suggest {
-    #[suggestion(typeck::suggestion, code = "This is the suggested code")]
-    #[suggestion_short(typeck::suggestion, code = "This is the suggested code")]
-    #[suggestion_hidden(typeck::suggestion, code = "This is the suggested code")]
-    #[suggestion_verbose(typeck::suggestion, code = "This is the suggested code")]
-    suggestion: (Span, Applicability),
-}
-
-#[derive(Diagnostic)]
-#[diag(typeck::ambiguous_lifetime_bound, code = "E0123")]
+    #[suggestion(compiletest::suggestion, code = "This is the suggested code")]
+    #[suggestion_short(compiletest::suggestion, code = "This is the suggested code")]
+    #[suggestion_hidden(compiletest::suggestion, code = "This is the suggested code")]
+    #[suggestion_verbose(compiletest::suggestion, code = "This is the suggested code")]
+    suggestion: (Span, Applicability),
+}
+
+#[derive(Diagnostic)]
+#[diag(compiletest::example, code = "E0123")]
 struct SuggestWithoutCode {
-    #[suggestion(typeck::suggestion)]
-    suggestion: (Span, Applicability),
-}
-
-#[derive(Diagnostic)]
-#[diag(typeck::ambiguous_lifetime_bound, code = "E0123")]
+    #[suggestion(compiletest::suggestion)]
+    //~^ ERROR suggestion without `code = "..."`
+    suggestion: (Span, Applicability),
+}
+
+#[derive(Diagnostic)]
+#[diag(compiletest::example, code = "E0123")]
 struct SuggestWithBadKey {
     #[suggestion(nonsense = "bar")]
     //~^ ERROR `#[suggestion(nonsense = ...)]` is not a valid attribute
-    suggestion: (Span, Applicability),
-}
-
-#[derive(Diagnostic)]
-#[diag(typeck::ambiguous_lifetime_bound, code = "E0123")]
+    //~| ERROR suggestion without `code = "..."`
+    suggestion: (Span, Applicability),
+}
+
+#[derive(Diagnostic)]
+#[diag(compiletest::example, code = "E0123")]
 struct SuggestWithShorthandMsg {
     #[suggestion(msg = "bar")]
     //~^ ERROR `#[suggestion(msg = ...)]` is not a valid attribute
-    suggestion: (Span, Applicability),
-}
-
-#[derive(Diagnostic)]
-#[diag(typeck::ambiguous_lifetime_bound, code = "E0123")]
+    //~| ERROR suggestion without `code = "..."`
+    suggestion: (Span, Applicability),
+}
+
+#[derive(Diagnostic)]
+#[diag(compiletest::example, code = "E0123")]
 struct SuggestWithoutMsg {
     #[suggestion(code = "bar")]
     suggestion: (Span, Applicability),
 }
 
 #[derive(Diagnostic)]
-#[diag(typeck::ambiguous_lifetime_bound, code = "E0123")]
+#[diag(compiletest::example, code = "E0123")]
 struct SuggestWithTypesSwapped {
-    #[suggestion(typeck::suggestion, code = "This is suggested code")]
+    #[suggestion(compiletest::suggestion, code = "This is suggested code")]
     suggestion: (Applicability, Span),
 }
 
 #[derive(Diagnostic)]
-#[diag(typeck::ambiguous_lifetime_bound, code = "E0123")]
+#[diag(compiletest::example, code = "E0123")]
 struct SuggestWithWrongTypeApplicabilityOnly {
-    #[suggestion(typeck::suggestion, code = "This is suggested code")]
+    #[suggestion(compiletest::suggestion, code = "This is suggested code")]
     //~^ ERROR wrong field type for suggestion
     suggestion: Applicability,
 }
 
 #[derive(Diagnostic)]
-#[diag(typeck::ambiguous_lifetime_bound, code = "E0123")]
+#[diag(compiletest::example, code = "E0123")]
 struct SuggestWithSpanOnly {
-    #[suggestion(typeck::suggestion, code = "This is suggested code")]
-    suggestion: Span,
-}
-
-#[derive(Diagnostic)]
-#[diag(typeck::ambiguous_lifetime_bound, code = "E0123")]
+    #[suggestion(compiletest::suggestion, code = "This is suggested code")]
+    suggestion: Span,
+}
+
+#[derive(Diagnostic)]
+#[diag(compiletest::example, code = "E0123")]
 struct SuggestWithDuplicateSpanAndApplicability {
-    #[suggestion(typeck::suggestion, code = "This is suggested code")]
-    //~^ ERROR type of field annotated with `#[suggestion(...)]` contains more than one `Span`
+    #[suggestion(compiletest::suggestion, code = "This is suggested code")]
     suggestion: (Span, Span, Applicability),
-}
-
-#[derive(Diagnostic)]
-#[diag(typeck::ambiguous_lifetime_bound, code = "E0123")]
+    //~^ ERROR specified multiple times
+}
+
+#[derive(Diagnostic)]
+#[diag(compiletest::example, code = "E0123")]
 struct SuggestWithDuplicateApplicabilityAndSpan {
-    #[suggestion(typeck::suggestion, code = "This is suggested code")]
-    //~^ ERROR type of field annotated with `#[suggestion(...)]` contains more than one
+    #[suggestion(compiletest::suggestion, code = "This is suggested code")]
     suggestion: (Applicability, Applicability, Span),
-}
-
-#[derive(Diagnostic)]
-#[diag(typeck::ambiguous_lifetime_bound, code = "E0123")]
+    //~^ ERROR specified multiple times
+}
+
+#[derive(Diagnostic)]
+#[diag(compiletest::example, code = "E0123")]
 struct WrongKindOfAnnotation {
     #[label = "bar"]
     //~^ ERROR `#[label = ...]` is not a valid attribute
@@ -290,38 +297,38 @@
 }
 
 #[derive(Diagnostic)]
-#[diag(typeck::ambiguous_lifetime_bound, code = "E0123")]
+#[diag(compiletest::example, code = "E0123")]
 struct OptionsInErrors {
-    #[label(typeck::label)]
+    #[label(compiletest::label)]
     label: Option<Span>,
-    #[suggestion(typeck::suggestion)]
+    #[suggestion(compiletest::suggestion, code = "...")]
     opt_sugg: Option<(Span, Applicability)>,
 }
 
 #[derive(Diagnostic)]
-#[diag(typeck::ambiguous_lifetime_bound, code = "E0456")]
+#[diag(compiletest::example, code = "E0456")]
 struct MoveOutOfBorrowError<'tcx> {
     name: Ident,
     ty: Ty<'tcx>,
     #[primary_span]
-    #[label(typeck::label)]
-    span: Span,
-    #[label(typeck::label)]
+    #[label(compiletest::label)]
+    span: Span,
+    #[label(compiletest::label)]
     other_span: Span,
-    #[suggestion(typeck::suggestion, code = "{name}.clone()")]
+    #[suggestion(compiletest::suggestion, code = "{name}.clone()")]
     opt_sugg: Option<(Span, Applicability)>,
 }
 
 #[derive(Diagnostic)]
-#[diag(typeck::ambiguous_lifetime_bound, code = "E0123")]
+#[diag(compiletest::example, code = "E0123")]
 struct ErrorWithLifetime<'a> {
-    #[label(typeck::label)]
+    #[label(compiletest::label)]
     span: Span,
     name: &'a str,
 }
 
 #[derive(Diagnostic)]
-#[diag(typeck::ambiguous_lifetime_bound, code = "E0123")]
+#[diag(compiletest::example, code = "E0123")]
 struct ErrorWithDefaultLabelAttr<'a> {
     #[label]
     span: Span,
@@ -330,7 +337,7 @@
 
 #[derive(Diagnostic)]
 //~^ ERROR the trait bound `Hello: IntoDiagnosticArg` is not satisfied
-#[diag(typeck::ambiguous_lifetime_bound, code = "E0123")]
+#[diag(compiletest::example, code = "E0123")]
 struct ArgFieldWithoutSkip {
     #[primary_span]
     span: Span,
@@ -338,7 +345,7 @@
 }
 
 #[derive(Diagnostic)]
-#[diag(typeck::ambiguous_lifetime_bound, code = "E0123")]
+#[diag(compiletest::example, code = "E0123")]
 struct ArgFieldWithSkip {
     #[primary_span]
     span: Span,
@@ -349,116 +356,116 @@
 }
 
 #[derive(Diagnostic)]
-#[diag(typeck::ambiguous_lifetime_bound, code = "E0123")]
+#[diag(compiletest::example, code = "E0123")]
 struct ErrorWithSpannedNote {
     #[note]
     span: Span,
 }
 
 #[derive(Diagnostic)]
-#[diag(typeck::ambiguous_lifetime_bound, code = "E0123")]
+#[diag(compiletest::example, code = "E0123")]
 struct ErrorWithSpannedNoteCustom {
-    #[note(typeck::note)]
-    span: Span,
-}
-
-#[derive(Diagnostic)]
-#[diag(typeck::ambiguous_lifetime_bound, code = "E0123")]
+    #[note(compiletest::note)]
+    span: Span,
+}
+
+#[derive(Diagnostic)]
+#[diag(compiletest::example, code = "E0123")]
 #[note]
 struct ErrorWithNote {
     val: String,
 }
 
 #[derive(Diagnostic)]
-#[diag(typeck::ambiguous_lifetime_bound, code = "E0123")]
-#[note(typeck::note)]
+#[diag(compiletest::example, code = "E0123")]
+#[note(compiletest::note)]
 struct ErrorWithNoteCustom {
     val: String,
 }
 
 #[derive(Diagnostic)]
-#[diag(typeck::ambiguous_lifetime_bound, code = "E0123")]
+#[diag(compiletest::example, code = "E0123")]
 struct ErrorWithSpannedHelp {
     #[help]
     span: Span,
 }
 
 #[derive(Diagnostic)]
-#[diag(typeck::ambiguous_lifetime_bound, code = "E0123")]
+#[diag(compiletest::example, code = "E0123")]
 struct ErrorWithSpannedHelpCustom {
-    #[help(typeck::help)]
-    span: Span,
-}
-
-#[derive(Diagnostic)]
-#[diag(typeck::ambiguous_lifetime_bound, code = "E0123")]
+    #[help(compiletest::help)]
+    span: Span,
+}
+
+#[derive(Diagnostic)]
+#[diag(compiletest::example, code = "E0123")]
 #[help]
 struct ErrorWithHelp {
     val: String,
 }
 
 #[derive(Diagnostic)]
-#[diag(typeck::ambiguous_lifetime_bound, code = "E0123")]
-#[help(typeck::help)]
+#[diag(compiletest::example, code = "E0123")]
+#[help(compiletest::help)]
 struct ErrorWithHelpCustom {
     val: String,
 }
 
 #[derive(Diagnostic)]
 #[help]
-#[diag(typeck::ambiguous_lifetime_bound, code = "E0123")]
+#[diag(compiletest::example, code = "E0123")]
 struct ErrorWithHelpWrongOrder {
     val: String,
 }
 
 #[derive(Diagnostic)]
-#[help(typeck::help)]
-#[diag(typeck::ambiguous_lifetime_bound, code = "E0123")]
+#[help(compiletest::help)]
+#[diag(compiletest::example, code = "E0123")]
 struct ErrorWithHelpCustomWrongOrder {
     val: String,
 }
 
 #[derive(Diagnostic)]
 #[note]
-#[diag(typeck::ambiguous_lifetime_bound, code = "E0123")]
+#[diag(compiletest::example, code = "E0123")]
 struct ErrorWithNoteWrongOrder {
     val: String,
 }
 
 #[derive(Diagnostic)]
-#[note(typeck::note)]
-#[diag(typeck::ambiguous_lifetime_bound, code = "E0123")]
+#[note(compiletest::note)]
+#[diag(compiletest::example, code = "E0123")]
 struct ErrorWithNoteCustomWrongOrder {
     val: String,
 }
 
 #[derive(Diagnostic)]
-#[diag(typeck::ambiguous_lifetime_bound, code = "E0123")]
+#[diag(compiletest::example, code = "E0123")]
 struct ApplicabilityInBoth {
-    #[suggestion(typeck::suggestion, code = "...", applicability = "maybe-incorrect")]
-    //~^ ERROR applicability cannot be set in both the field and attribute
-    suggestion: (Span, Applicability),
-}
-
-#[derive(Diagnostic)]
-#[diag(typeck::ambiguous_lifetime_bound, code = "E0123")]
+    #[suggestion(compiletest::suggestion, code = "...", applicability = "maybe-incorrect")]
+    //~^ ERROR specified multiple times
+    suggestion: (Span, Applicability),
+}
+
+#[derive(Diagnostic)]
+#[diag(compiletest::example, code = "E0123")]
 struct InvalidApplicability {
-    #[suggestion(typeck::suggestion, code = "...", applicability = "batman")]
+    #[suggestion(compiletest::suggestion, code = "...", applicability = "batman")]
     //~^ ERROR invalid applicability
     suggestion: Span,
 }
 
 #[derive(Diagnostic)]
-#[diag(typeck::ambiguous_lifetime_bound, code = "E0123")]
+#[diag(compiletest::example, code = "E0123")]
 struct ValidApplicability {
-    #[suggestion(typeck::suggestion, code = "...", applicability = "maybe-incorrect")]
-    suggestion: Span,
-}
-
-#[derive(Diagnostic)]
-#[diag(typeck::ambiguous_lifetime_bound, code = "E0123")]
+    #[suggestion(compiletest::suggestion, code = "...", applicability = "maybe-incorrect")]
+    suggestion: Span,
+}
+
+#[derive(Diagnostic)]
+#[diag(compiletest::example, code = "E0123")]
 struct NoApplicability {
-    #[suggestion(typeck::suggestion, code = "...")]
+    #[suggestion(compiletest::suggestion, code = "...")]
     suggestion: Span,
 }
 
@@ -467,14 +474,14 @@
 struct Note;
 
 #[derive(Diagnostic)]
-#[diag(typeck::ambiguous_lifetime_bound)]
+#[diag(compiletest::example)]
 struct Subdiagnostic {
     #[subdiagnostic]
     note: Note,
 }
 
 #[derive(Diagnostic)]
-#[diag(typeck::ambiguous_lifetime_bound, code = "E0123")]
+#[diag(compiletest::example, code = "E0123")]
 struct VecField {
     #[primary_span]
     #[label]
@@ -482,58 +489,58 @@
 }
 
 #[derive(Diagnostic)]
-#[diag(typeck::ambiguous_lifetime_bound, code = "E0123")]
+#[diag(compiletest::example, code = "E0123")]
 struct UnitField {
     #[primary_span]
     spans: Span,
     #[help]
     foo: (),
-    #[help(typeck::help)]
+    #[help(compiletest::help)]
     bar: (),
 }
 
 #[derive(Diagnostic)]
-#[diag(typeck::ambiguous_lifetime_bound, code = "E0123")]
+#[diag(compiletest::example, code = "E0123")]
 struct OptUnitField {
     #[primary_span]
     spans: Span,
     #[help]
     foo: Option<()>,
-    #[help(typeck::help)]
+    #[help(compiletest::help)]
     bar: Option<()>,
 }
 
 #[derive(Diagnostic)]
-#[diag(typeck::ambiguous_lifetime_bound, code = "E0123")]
+#[diag(compiletest::example, code = "E0123")]
 struct LabelWithTrailingPath {
-    #[label(typeck::label, foo)]
-    //~^ ERROR `#[label(...)]` is not a valid attribute
-    span: Span,
-}
-
-#[derive(Diagnostic)]
-#[diag(typeck::ambiguous_lifetime_bound, code = "E0123")]
+    #[label(compiletest::label, foo)]
+    //~^ ERROR `#[label(foo)]` is not a valid attribute
+    span: Span,
+}
+
+#[derive(Diagnostic)]
+#[diag(compiletest::example, code = "E0123")]
 struct LabelWithTrailingNameValue {
-    #[label(typeck::label, foo = "...")]
-    //~^ ERROR `#[label(...)]` is not a valid attribute
-    span: Span,
-}
-
-#[derive(Diagnostic)]
-#[diag(typeck::ambiguous_lifetime_bound, code = "E0123")]
+    #[label(compiletest::label, foo = "...")]
+    //~^ ERROR `#[label(foo = ...)]` is not a valid attribute
+    span: Span,
+}
+
+#[derive(Diagnostic)]
+#[diag(compiletest::example, code = "E0123")]
 struct LabelWithTrailingList {
-    #[label(typeck::label, foo("..."))]
-    //~^ ERROR `#[label(...)]` is not a valid attribute
+    #[label(compiletest::label, foo("..."))]
+    //~^ ERROR `#[label(foo(...))]` is not a valid attribute
     span: Span,
 }
 
 #[derive(LintDiagnostic)]
-#[diag(typeck::ambiguous_lifetime_bound)]
+#[diag(compiletest::example)]
 struct LintsGood {
 }
 
 #[derive(LintDiagnostic)]
-#[diag(typeck::ambiguous_lifetime_bound)]
+#[diag(compiletest::example)]
 struct PrimarySpanOnLint {
     #[primary_span]
     //~^ ERROR `#[primary_span]` is not a valid attribute
@@ -541,48 +548,46 @@
 }
 
 #[derive(Diagnostic)]
-#[diag(typeck::ambiguous_lifetime_bound, code = "E0123")]
+#[diag(compiletest::example, code = "E0123")]
 struct ErrorWithMultiSpan {
     #[primary_span]
     span: MultiSpan,
 }
 
 #[derive(Diagnostic)]
-#[diag(typeck::ambiguous_lifetime_bound, code = "E0123")]
+#[diag(compiletest::example, code = "E0123")]
 #[warning]
 struct ErrorWithWarn {
     val: String,
 }
 
 #[derive(Diagnostic)]
-#[error(typeck::ambiguous_lifetime_bound, code = "E0123")]
+#[error(compiletest::example, code = "E0123")]
 //~^ ERROR `#[error(...)]` is not a valid attribute
 //~| ERROR diagnostic slug not specified
 //~| ERROR cannot find attribute `error` in this scope
 struct ErrorAttribute {}
 
 #[derive(Diagnostic)]
-#[warn_(typeck::ambiguous_lifetime_bound, code = "E0123")]
+#[warn_(compiletest::example, code = "E0123")]
 //~^ ERROR `#[warn_(...)]` is not a valid attribute
 //~| ERROR diagnostic slug not specified
 //~| ERROR cannot find attribute `warn_` in this scope
 struct WarnAttribute {}
 
 #[derive(Diagnostic)]
-#[lint(typeck::ambiguous_lifetime_bound, code = "E0123")]
+#[lint(compiletest::example, code = "E0123")]
 //~^ ERROR `#[lint(...)]` is not a valid attribute
 //~| ERROR diagnostic slug not specified
 //~| ERROR cannot find attribute `lint` in this scope
 struct LintAttributeOnSessionDiag {}
 
 #[derive(LintDiagnostic)]
-#[lint(typeck::ambiguous_lifetime_bound, code = "E0123")]
+#[lint(compiletest::example, code = "E0123")]
 //~^ ERROR `#[lint(...)]` is not a valid attribute
+//~| ERROR `#[lint(...)]` is not a valid attribute
 //~| ERROR diagnostic slug not specified
 //~| ERROR cannot find attribute `lint` in this scope
-<<<<<<< HEAD
-struct LintAttributeOnLintDiag {}
-=======
 struct LintAttributeOnLintDiag {}
 
 #[derive(Diagnostic)]
@@ -743,5 +748,4 @@
 struct SubdiagnosticEagerSuggestion {
     #[subdiagnostic(eager)]
     sub: SubdiagnosticWithSuggestion,
-}
->>>>>>> b1ab3b73
+}