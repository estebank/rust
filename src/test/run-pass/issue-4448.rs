--- conflicted
+++ resolved
@@ -8,13 +8,8 @@
 // option. This file may not be copied, modified, or distributed
 // except according to those terms.
 
-<<<<<<< HEAD
-use std::task;
-use std::comm::channel;
-=======
 use std::sync::mpsc::channel;
 use std::thread::Thread;
->>>>>>> bc83a009
 
 pub fn main() {
     let (tx, rx) = channel::<&'static str>();
