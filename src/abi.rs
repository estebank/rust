--- conflicted
+++ resolved
@@ -140,25 +140,12 @@
         for arg in self.args.iter() {
             let arg_ty = match arg.mode {
                 PassMode::Ignore => continue,
-<<<<<<< HEAD
-                PassMode::Direct(_) => arg.layout.immediate_gcc_type(cx),
-                PassMode::Pair(..) => {
-                    argument_tys.push(arg.layout.scalar_pair_element_gcc_type(cx, 0));
-                    argument_tys.push(arg.layout.scalar_pair_element_gcc_type(cx, 1));
+                PassMode::Pair(a, b) => {
+                    argument_tys.push(apply_attrs(arg.layout.scalar_pair_element_gcc_type(cx, 0), &a));
+                    argument_tys.push(apply_attrs(arg.layout.scalar_pair_element_gcc_type(cx, 1), &b));
                     continue;
                 }
-                PassMode::Indirect { meta_attrs: Some(_), .. } => {
-                    unimplemented!();
-                }
                 PassMode::Cast { ref cast, pad_i32 } => {
-=======
-                PassMode::Pair(a, b) => {
-                    argument_tys.push(apply_attrs(arg.layout.scalar_pair_element_gcc_type(cx, 0, true), &a));
-                    argument_tys.push(apply_attrs(arg.layout.scalar_pair_element_gcc_type(cx, 1, true), &b));
-                    continue;
-                }
-                PassMode::Cast(ref cast, pad_i32) => {
->>>>>>> d484836a
                     // add padding
                     if pad_i32 {
                         argument_tys.push(Reg::i32().gcc_type(cx));
@@ -166,27 +153,19 @@
                     let ty = cast.gcc_type(cx);
                     apply_attrs(ty, &cast.attrs)
                 }
-<<<<<<< HEAD
-                PassMode::Indirect { meta_attrs: None, on_stack: true, .. } => {
-                    on_stack_param_indices.insert(argument_tys.len());
-                    arg.memory_ty(cx)
-                },
-                PassMode::Indirect { meta_attrs: None, on_stack: false, .. } => cx.type_ptr_to(arg.memory_ty(cx)),
-=======
-                PassMode::Indirect { attrs: _, extra_attrs: None, on_stack: true } => {
+                PassMode::Indirect { attrs: _, meta_attrs: None, on_stack: true } => {
                     // This is a "byval" argument, so we don't apply the `restrict` attribute on it.
                     on_stack_param_indices.insert(argument_tys.len());
                     arg.memory_ty(cx)
                 },
                 PassMode::Direct(attrs) => apply_attrs(arg.layout.immediate_gcc_type(cx), &attrs),
-                PassMode::Indirect { attrs, extra_attrs: None, on_stack: false } => {
+                PassMode::Indirect { attrs, meta_attrs: None, on_stack: false } => {
                     apply_attrs(cx.type_ptr_to(arg.memory_ty(cx)), &attrs)
                 }
-                PassMode::Indirect { attrs, extra_attrs: Some(extra_attrs), on_stack } => {
+                PassMode::Indirect { attrs, meta_attrs: Some(meta_attrs), on_stack } => {
                     assert!(!on_stack);
-                    apply_attrs(apply_attrs(cx.type_ptr_to(arg.memory_ty(cx)), &attrs), &extra_attrs)
+                    apply_attrs(apply_attrs(cx.type_ptr_to(arg.memory_ty(cx)), &attrs), &meta_attrs)
                 }
->>>>>>> d484836a
             };
             argument_tys.push(arg_ty);
         }
