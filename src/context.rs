--- conflicted
+++ resolved
@@ -629,11 +629,7 @@
         let mut name = String::with_capacity(prefix.len() + 6);
         name.push_str(prefix);
         name.push('.');
-<<<<<<< HEAD
         name.push_str(&(idx as u64).to_base(ALPHANUMERIC_ONLY));
-=======
-        base_n::push_str(idx as u128, base_n::ALPHANUMERIC_ONLY, &mut name);
->>>>>>> 173773e4
         name
     }
 }
