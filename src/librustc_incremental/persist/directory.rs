// Copyright 2014 The Rust Project Developers. See the COPYRIGHT
// file at the top-level directory of this distribution and at
// http://rust-lang.org/COPYRIGHT.
//
// Licensed under the Apache License, Version 2.0 <LICENSE-APACHE or
// http://www.apache.org/licenses/LICENSE-2.0> or the MIT license
// <LICENSE-MIT or http://opensource.org/licenses/MIT>, at your
// option. This file may not be copied, modified, or distributed
// except according to those terms.

//! Code to convert a DefId into a DefPath (when serializing) and then
//! back again (when deserializing). Note that the new DefId
//! necessarily will not be the same as the old (and of course the
//! item might even be removed in the meantime).

use rustc::dep_graph::DepNode;
use rustc::hir::map::DefPath;
use rustc::hir::def_id::{CrateNum, DefId, LOCAL_CRATE};
use rustc::ty::TyCtxt;
use rustc::util::nodemap::DefIdMap;
use std::fmt::{self, Debug};
use std::iter::once;
<<<<<<< HEAD
use syntax::ast;
use std::collections::HashMap;
=======
>>>>>>> a09cb57a

/// Index into the DefIdDirectory
#[derive(Copy, Clone, Debug, PartialOrd, Ord, Hash, PartialEq, Eq,
         RustcEncodable, RustcDecodable)]
pub struct DefPathIndex {
    index: u32
}

#[derive(RustcEncodable, RustcDecodable)]
pub struct DefIdDirectory {
    // N.B. don't use Removable here because these def-ids are loaded
    // directly without remapping, so loading them should not fail.
    paths: Vec<DefPath>,

    // For each crate, saves the crate-name/disambiguator so that
    // later we can match crate-numbers up again.
    krates: Vec<CrateInfo>,
}

#[derive(Debug, RustcEncodable, RustcDecodable)]
pub struct CrateInfo {
    krate: CrateNum,
    name: String,
    disambiguator: String,
}

impl DefIdDirectory {
    pub fn new(krates: Vec<CrateInfo>) -> DefIdDirectory {
        DefIdDirectory { paths: vec![], krates: krates }
    }

    fn max_current_crate(&self, tcx: TyCtxt) -> CrateNum {
        tcx.sess.cstore.crates()
                       .into_iter()
                       .max()
                       .unwrap_or(LOCAL_CRATE)
    }

    /// Returns a string form for `index`; useful for debugging
    pub fn def_path_string(&self, tcx: TyCtxt, index: DefPathIndex) -> String {
        let path = &self.paths[index.index as usize];
        if self.krate_still_valid(tcx, self.max_current_crate(tcx), path.krate) {
            path.to_string(tcx)
        } else {
            format!("<crate {} changed>", path.krate)
        }
    }

    pub fn krate_still_valid(&self,
                             tcx: TyCtxt,
                             max_current_crate: CrateNum,
                             krate: CrateNum) -> bool {
        // Check that the crate-number still matches. For now, if it
        // doesn't, just return None. We could do better, such as
        // finding the new number.

        if krate > max_current_crate {
            false
        } else {
            let old_info = &self.krates[krate.as_usize()];
            assert_eq!(old_info.krate, krate);
            let old_name: &str = &old_info.name;
            let old_disambiguator: &str = &old_info.disambiguator;
            let new_name: &str = &tcx.crate_name(krate);
            let new_disambiguator: &str = &tcx.crate_disambiguator(krate);
            old_name == new_name && old_disambiguator == new_disambiguator
        }
    }

    pub fn retrace(&self, tcx: TyCtxt) -> RetracedDefIdDirectory {

        fn make_key(name: &str, disambiguator: &str) -> String {
            format!("{}/{}", name, disambiguator)
        }

        let new_krates: HashMap<_, _> =
            once(LOCAL_CRATE)
            .chain(tcx.sess.cstore.crates())
            .map(|krate| (make_key(&tcx.crate_name(krate),
                                   &tcx.crate_disambiguator(krate)), krate))
            .collect();

        let ids = self.paths.iter()
                            .map(|path| {
                                let old_krate_id = path.krate as usize;
                                assert!(old_krate_id < self.krates.len());
                                let old_crate_info = &self.krates[old_krate_id];
                                let old_crate_key = make_key(&old_crate_info.name,
                                                         &old_crate_info.disambiguator);
                                if let Some(&new_crate_key) = new_krates.get(&old_crate_key) {
                                    tcx.retrace_path(new_crate_key, &path.data)
                                } else {
<<<<<<< HEAD
                                    debug!("crate {:?} no longer exists", old_crate_key);
=======
                                    debug!("crate {} changed from {:?} to {:?}/{:?}",
                                           path.krate,
                                           self.krates[path.krate.as_usize()],
                                           tcx.crate_name(path.krate),
                                           tcx.crate_disambiguator(path.krate));
>>>>>>> a09cb57a
                                    None
                                }
                            })
                            .collect();
        RetracedDefIdDirectory { ids: ids }
    }
}

#[derive(Debug, RustcEncodable, RustcDecodable)]
pub struct RetracedDefIdDirectory {
    ids: Vec<Option<DefId>>
}

impl RetracedDefIdDirectory {
    pub fn def_id(&self, index: DefPathIndex) -> Option<DefId> {
        self.ids[index.index as usize]
    }

    pub fn map(&self, node: &DepNode<DefPathIndex>) -> Option<DepNode<DefId>> {
        node.map_def(|&index| self.def_id(index))
    }
}

pub struct DefIdDirectoryBuilder<'a,'tcx:'a> {
    tcx: TyCtxt<'a, 'tcx, 'tcx>,
    hash: DefIdMap<DefPathIndex>,
    directory: DefIdDirectory,
}

impl<'a,'tcx> DefIdDirectoryBuilder<'a,'tcx> {
    pub fn new(tcx: TyCtxt<'a, 'tcx, 'tcx>) -> DefIdDirectoryBuilder<'a, 'tcx> {
        let mut krates: Vec<_> =
            once(LOCAL_CRATE)
            .chain(tcx.sess.cstore.crates())
            .map(|krate| {
                CrateInfo {
                    krate: krate,
                    name: tcx.crate_name(krate).to_string(),
                    disambiguator: tcx.crate_disambiguator(krate).to_string()
                }
            })
            .collect();

        // the result of crates() is not in order, so sort list of
        // crates so that we can just index it later
        krates.sort_by_key(|k| k.krate);

        DefIdDirectoryBuilder {
            tcx: tcx,
            hash: DefIdMap(),
            directory: DefIdDirectory::new(krates),
        }
    }

    pub fn tcx(&self) -> TyCtxt<'a, 'tcx, 'tcx> {
        self.tcx
    }

    pub fn add(&mut self, def_id: DefId) -> DefPathIndex {
        debug!("DefIdDirectoryBuilder: def_id={:?}", def_id);
        let tcx = self.tcx;
        let paths = &mut self.directory.paths;
        self.hash.entry(def_id)
                 .or_insert_with(|| {
                     let def_path = tcx.def_path(def_id);
                     let index = paths.len() as u32;
                     paths.push(def_path);
                     DefPathIndex { index: index }
                 })
                 .clone()
    }

    pub fn lookup_def_path(&self, id: DefPathIndex) -> &DefPath {
        &self.directory.paths[id.index as usize]
    }


    pub fn map(&mut self, node: &DepNode<DefId>) -> DepNode<DefPathIndex> {
        node.map_def(|&def_id| Some(self.add(def_id))).unwrap()
    }

    pub fn directory(&self) -> &DefIdDirectory {
        &self.directory
    }
}

impl Debug for DefIdDirectory {
    fn fmt(&self, fmt: &mut fmt::Formatter) -> Result<(), fmt::Error> {
        fmt.debug_list()
           .entries(self.paths.iter().enumerate())
           .finish()
    }
}<|MERGE_RESOLUTION|>--- conflicted
+++ resolved
@@ -20,11 +20,7 @@
 use rustc::util::nodemap::DefIdMap;
 use std::fmt::{self, Debug};
 use std::iter::once;
-<<<<<<< HEAD
-use syntax::ast;
 use std::collections::HashMap;
-=======
->>>>>>> a09cb57a
 
 /// Index into the DefIdDirectory
 #[derive(Copy, Clone, Debug, PartialOrd, Ord, Hash, PartialEq, Eq,
@@ -109,7 +105,7 @@
 
         let ids = self.paths.iter()
                             .map(|path| {
-                                let old_krate_id = path.krate as usize;
+                                let old_krate_id = path.krate.as_usize();
                                 assert!(old_krate_id < self.krates.len());
                                 let old_crate_info = &self.krates[old_krate_id];
                                 let old_crate_key = make_key(&old_crate_info.name,
@@ -117,15 +113,7 @@
                                 if let Some(&new_crate_key) = new_krates.get(&old_crate_key) {
                                     tcx.retrace_path(new_crate_key, &path.data)
                                 } else {
-<<<<<<< HEAD
                                     debug!("crate {:?} no longer exists", old_crate_key);
-=======
-                                    debug!("crate {} changed from {:?} to {:?}/{:?}",
-                                           path.krate,
-                                           self.krates[path.krate.as_usize()],
-                                           tcx.crate_name(path.krate),
-                                           tcx.crate_disambiguator(path.krate));
->>>>>>> a09cb57a
                                     None
                                 }
                             })
