--- conflicted
+++ resolved
@@ -1,9 +1,5 @@
 error: this boolean expression can be simplified
-<<<<<<< HEAD
-  --> tests/ui/nonminimal_bool_methods.rs:8:13
-=======
   --> tests/ui/nonminimal_bool_methods.rs:10:13
->>>>>>> ba80e065
    |
 LL |     let _ = !a.is_some();
    |             ^^^^^^^^^^^^ help: try: `a.is_none()`
@@ -12,121 +8,73 @@
    = help: to override `-D warnings` add `#[allow(clippy::nonminimal_bool)]`
 
 error: this boolean expression can be simplified
-<<<<<<< HEAD
-  --> tests/ui/nonminimal_bool_methods.rs:10:13
-=======
   --> tests/ui/nonminimal_bool_methods.rs:12:13
->>>>>>> ba80e065
    |
 LL |     let _ = !a.is_none();
    |             ^^^^^^^^^^^^ help: try: `a.is_some()`
 
 error: this boolean expression can be simplified
-<<<<<<< HEAD
-  --> tests/ui/nonminimal_bool_methods.rs:12:13
-=======
   --> tests/ui/nonminimal_bool_methods.rs:14:13
->>>>>>> ba80e065
    |
 LL |     let _ = !b.is_err();
    |             ^^^^^^^^^^^ help: try: `b.is_ok()`
 
 error: this boolean expression can be simplified
-<<<<<<< HEAD
-  --> tests/ui/nonminimal_bool_methods.rs:14:13
-=======
   --> tests/ui/nonminimal_bool_methods.rs:16:13
->>>>>>> ba80e065
    |
 LL |     let _ = !b.is_ok();
    |             ^^^^^^^^^^ help: try: `b.is_err()`
 
 error: this boolean expression can be simplified
-<<<<<<< HEAD
-  --> tests/ui/nonminimal_bool_methods.rs:16:13
-=======
   --> tests/ui/nonminimal_bool_methods.rs:18:13
->>>>>>> ba80e065
    |
 LL |     let _ = !(a.is_some() && !c);
    |             ^^^^^^^^^^^^^^^^^^^^ help: try: `a.is_none() || c`
 
 error: this boolean expression can be simplified
-<<<<<<< HEAD
-  --> tests/ui/nonminimal_bool_methods.rs:17:13
-=======
   --> tests/ui/nonminimal_bool_methods.rs:19:13
->>>>>>> ba80e065
    |
 LL |     let _ = !(a.is_some() || !c);
    |             ^^^^^^^^^^^^^^^^^^^^ help: try: `a.is_none() && c`
 
 error: this boolean expression can be simplified
-<<<<<<< HEAD
-  --> tests/ui/nonminimal_bool_methods.rs:18:26
-=======
   --> tests/ui/nonminimal_bool_methods.rs:20:26
->>>>>>> ba80e065
    |
 LL |     let _ = !(!c ^ c) || !a.is_some();
    |                          ^^^^^^^^^^^^ help: try: `a.is_none()`
 
 error: this boolean expression can be simplified
-<<<<<<< HEAD
-  --> tests/ui/nonminimal_bool_methods.rs:19:25
-=======
   --> tests/ui/nonminimal_bool_methods.rs:21:25
->>>>>>> ba80e065
    |
 LL |     let _ = (!c ^ c) || !a.is_some();
    |                         ^^^^^^^^^^^^ help: try: `a.is_none()`
 
 error: this boolean expression can be simplified
-<<<<<<< HEAD
-  --> tests/ui/nonminimal_bool_methods.rs:20:23
-=======
   --> tests/ui/nonminimal_bool_methods.rs:22:23
->>>>>>> ba80e065
    |
 LL |     let _ = !c ^ c || !a.is_some();
    |                       ^^^^^^^^^^^^ help: try: `a.is_none()`
 
 error: this boolean expression can be simplified
-<<<<<<< HEAD
-  --> tests/ui/nonminimal_bool_methods.rs:92:8
-=======
   --> tests/ui/nonminimal_bool_methods.rs:94:8
->>>>>>> ba80e065
    |
 LL |     if !res.is_ok() {}
    |        ^^^^^^^^^^^^ help: try: `res.is_err()`
 
 error: this boolean expression can be simplified
-<<<<<<< HEAD
-  --> tests/ui/nonminimal_bool_methods.rs:93:8
-=======
   --> tests/ui/nonminimal_bool_methods.rs:95:8
->>>>>>> ba80e065
    |
 LL |     if !res.is_err() {}
    |        ^^^^^^^^^^^^^ help: try: `res.is_ok()`
 
 error: this boolean expression can be simplified
-<<<<<<< HEAD
-  --> tests/ui/nonminimal_bool_methods.rs:96:8
-=======
   --> tests/ui/nonminimal_bool_methods.rs:98:8
->>>>>>> ba80e065
    |
 LL |     if !res.is_some() {}
    |        ^^^^^^^^^^^^^^ help: try: `res.is_none()`
 
 error: this boolean expression can be simplified
-<<<<<<< HEAD
-  --> tests/ui/nonminimal_bool_methods.rs:97:8
-=======
   --> tests/ui/nonminimal_bool_methods.rs:99:8
->>>>>>> ba80e065
    |
 LL |     if !res.is_none() {}
    |        ^^^^^^^^^^^^^^ help: try: `res.is_some()`
