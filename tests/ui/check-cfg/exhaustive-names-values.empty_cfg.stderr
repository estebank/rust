--- conflicted
+++ resolved
@@ -15,11 +15,7 @@
 LL | #[cfg(target_vendor = "value")]
    |       ^^^^^^^^^^^^^^^^^^^^^^^
    |
-<<<<<<< HEAD
-   = note: expected values for `target_vendor` are: `apple`, `espressif`, `fortanix`, `ibm`, `kmc`, `nintendo`, `nvidia`, `pc`, `risc0`, `sony`, `sun`, `unikraft`, `unknown`, `uwp`, `win7`, and `wrs`
-=======
    = note: expected values for `target_vendor` are: `apple`, `espressif`, `fortanix`, `ibm`, `kmc`, `mti`, `nintendo`, `nvidia`, `pc`, `risc0`, `sony`, `sun`, `unikraft`, `unknown`, `uwp`, `win7`, and `wrs`
->>>>>>> 67f49010
    = note: see <https://doc.rust-lang.org/nightly/rustc/check-cfg.html> for more information about checking conditional configuration
 
 warning: unexpected `cfg` condition name: `feature`
